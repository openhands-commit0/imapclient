--- conflicted
+++ resolved
@@ -19,17 +19,6 @@
 
     Used by livetest.py and interact.py
     """
-<<<<<<< HEAD
-    parser = SafeConfigParser(dict(ssl='false',
-                                   username=None,
-                                   password=None,
-                                   oauth='false',
-                                   oauth_url=None,
-                                   oauth_token=None,
-                                   oauth_token_secret=None))
-    with open(path, 'r') as fh:
-        parser.readfp(fh)
-=======
     parser = SafeConfigParser(dict(
         username=None,
         password=None,
@@ -44,10 +33,8 @@
         oauth2_client_secret=None,
         oauth2_refresh_token=None,
         ))
-    fh = file(path)
-    parser.readfp(fh)
-    fh.close()
->>>>>>> 7c17f378
+    with open(path, 'r') as fh:
+        parser.readfp(fh)
     section = 'main'
     assert parser.sections() == [section], 'Only expected a [main] section'
 
