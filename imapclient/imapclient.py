--- conflicted
+++ resolved
@@ -34,10 +34,7 @@
 DRAFT = r'\Draft'
 RECENT = r'\Recent'         # This flag is read-only
 
-<<<<<<< HEAD
-=======
-
->>>>>>> a8c2c411
+
 class IMAPClient(object):
     '''
     A Pythonic, easy-to-use IMAP client class.
@@ -174,13 +171,9 @@
             #else:
             m = self.re_folder.match(line)
             if m:
-<<<<<<< HEAD
-                folders.append(m.group(1))
-=======
                 folder_text = m.group(1)
             if folder_text is not None:
                 folders.append(self._decode_folder_name(folder_text))
->>>>>>> a8c2c411
         return folders
 
 
@@ -203,12 +196,7 @@
             if line:
                 m = self.re_folder.match(line)
                 if m:
-<<<<<<< HEAD
-                    folders.append(m.group(1))
-=======
                     folders.append(self._decode_folder_name(m.group(1)))
-
->>>>>>> a8c2c411
         return folders
 
 
